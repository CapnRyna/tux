--- conflicted
+++ resolved
@@ -2,10 +2,6 @@
   "name": "Tux Development Container",
   "dockerFile": "../Dockerfile",
   "context": "..",
-<<<<<<< HEAD
-  "runArgs": ["--init", "--env-file", ".env"],
-  "forwardPorts": [3000],
-=======
   "runArgs": [
     "--init",
     "--env-file",
@@ -16,7 +12,6 @@
   ],
   "workspaceMount": "source=${localWorkspaceFolder},target=/app,type=bind",
   "workspaceFolder": "/app",
->>>>>>> 8b876493
   "build": {
     "target": "dev",
     "args": {
