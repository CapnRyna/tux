[tools]
<<<<<<< HEAD
python = "3.13"
=======
poetry = "latest"
python = "3.12"
>>>>>>> 92cd1481
<|MERGE_RESOLUTION|>--- conflicted
+++ resolved
@@ -1,7 +1,2 @@
 [tools]
-<<<<<<< HEAD
-python = "3.13"
-=======
-poetry = "latest"
-python = "3.12"
->>>>>>> 92cd1481
+python = "3.12"