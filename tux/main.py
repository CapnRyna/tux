--- conflicted
+++ resolved
@@ -8,11 +8,8 @@
 from sentry_sdk.integrations.loguru import LoguruIntegration
 
 from tux.bot import Tux
-<<<<<<< HEAD
 from tux.help import TuxHelp
-=======
 from tux.database.controllers.guild_config import GuildConfigController
->>>>>>> 058c7875
 
 # from tux.utils.console import Console
 from tux.utils.constants import Constants as CONST
