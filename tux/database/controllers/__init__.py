from .afk import AfkController
from .case import CaseController
from .guild import GuildController
from .guild_config import GuildConfigController
from .note import NoteController
from .reminder import ReminderController
from .snippet import SnippetController
from .starboard import StarboardController, StarboardMessageController


class DatabaseController:
    def __init__(self):
        self.case = CaseController()
        self.note = NoteController()
        self.snippet = SnippetController()
        self.reminder = ReminderController()
        self.guild = GuildController()
        self.guild_config = GuildConfigController()
<<<<<<< HEAD
        self.afk = AfkController()
=======
        self.starboard = StarboardController()
        self.starboard_message = StarboardMessageController()
>>>>>>> f866b4e6
<|MERGE_RESOLUTION|>--- conflicted
+++ resolved
@@ -16,9 +16,6 @@
         self.reminder = ReminderController()
         self.guild = GuildController()
         self.guild_config = GuildConfigController()
-<<<<<<< HEAD
         self.afk = AfkController()
-=======
         self.starboard = StarboardController()
-        self.starboard_message = StarboardMessageController()
->>>>>>> f866b4e6
+        self.starboard_message = StarboardMessageController()