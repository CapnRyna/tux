import asyncio
from collections import defaultdict
from time import time

import discord
from discord.ext import commands, tasks

from tux.bot import Tux
from tux.utils.constants import CONST


class GifLimiter(commands.Cog):
    """
    This class is a handler for GIF ratelimiting.
    It keeps a list of GIF send times and routinely removes old times.
    It will prevent people from posting GIFs if the quotas are exceeded.
    """

    def __init__(self, bot: Tux) -> None:
        self.bot = bot

        # Max age for a GIF to be considered a recent post
        self.recent_gif_age: int = CONST.RECENT_GIF_AGE

        # Max number of GIFs sent recently in a channel
        self.channelwide_gif_limits: dict[int, int] = CONST.GIF_LIMITS_CHANNEL
        # Max number of GIFs sent recently by a user to be able to post one in specified channels
        self.user_gif_limits: dict[int, int] = CONST.GIF_LIMITS

        # list of channels in which not to count GIFs
        self.gif_limit_exclude: list[int] = CONST.GIF_LIMIT_EXCLUDE

        # Timestamps for recently-sent GIFs for the server, and channels

        # UID, list of timestamps
        self.recent_gifs_by_user: defaultdict[int, list[int]] = defaultdict(list)
        # Channel ID, list of timestamps
        self.recent_gifs_by_channel: defaultdict[int, list[int]] = defaultdict(list)

        # Lock to prevent race conditions
        self.gif_lock = asyncio.Lock()

        self.old_gif_remover.start()

    async def _should_process_message(self, message: discord.Message) -> bool:
        """Checks if a message contains a GIF and was not sent in a blacklisted channel"""
        return not (
            len(message.embeds) == 0
            or "gif" not in message.content.lower()
            or message.channel.id in self.gif_limit_exclude
        )

    async def _handle_gif_message(self, message: discord.Message) -> None:
        """Checks for ratelimit infringements"""
        async with self.gif_lock:
            channel: int = message.channel.id
            user: int = message.author.id

            if (
                channel in self.channelwide_gif_limits
<<<<<<< HEAD
=======
                and channel in self.recent_gifs_by_channel
>>>>>>> e2b4fc83
                and len(self.recent_gifs_by_channel[channel]) >= self.channelwide_gif_limits[channel]
            ):
                await self._delete_message(message, "for channel")
                return

<<<<<<< HEAD
            if channel in self.user_gif_limits and len(self.recent_gifs_by_user[user]) >= self.user_gif_limits[channel]:
=======
            if (
                user in self.recent_gifs_by_user
                and channel in self.user_gif_limits
                and len(self.recent_gifs_by_user[user]) >= self.user_gif_limits[channel]
            ):
>>>>>>> e2b4fc83
                await self._delete_message(message, "for user")
                return

            # Add message to recent GIFs if it doesn't infringe on ratelimits
            current_time: int = int(time())
            self.recent_gifs_by_channel[channel].append(current_time)
            self.recent_gifs_by_user[user].append(current_time)

    async def _delete_message(self, message: discord.Message, epilogue: str) -> None:
        """
        Deletes the message passed as an argument, and sends a self-deleting message with the reason
        """
        await message.delete()
        await message.channel.send(f"-# GIF ratelimit exceeded {epilogue}", delete_after=3)

    @commands.Cog.listener()
    async def on_message(self, message: discord.Message) -> None:
        """Checks for GIFs in every sent message"""

        if await self._should_process_message(message):
            await self._handle_gif_message(message)

    @tasks.loop(seconds=20)
    async def old_gif_remover(self) -> None:
        """Regularly cleans old GIF timestamps"""
        current_time: int = int(time())

        async with self.gif_lock:
<<<<<<< HEAD
            for channel_id, timestamps in list(self.recent_gifs_by_channel.items()):
=======
            for channel_id, timestamps in self.recent_gifs_by_channel.items():
>>>>>>> e2b4fc83
                self.recent_gifs_by_channel[channel_id] = [
                    t for t in timestamps if current_time - t < self.recent_gif_age
                ]

<<<<<<< HEAD
            for user_id, timestamps in list(self.recent_gifs_by_user.items()):
                filtered_timestamps = [t for t in timestamps if current_time - t < self.recent_gif_age]
                if filtered_timestamps:
                    self.recent_gifs_by_user[user_id] = filtered_timestamps
                else:
=======
            for user_id, timestamps in self.recent_gifs_by_user.items():
                self.recent_gifs_by_user[user_id] = [t for t in timestamps if current_time - t < self.recent_gif_age]

                # Delete user key if no GIF has recently been sent by them
                if len(self.recent_gifs_by_user[user_id]) == 0:
>>>>>>> e2b4fc83
                    del self.recent_gifs_by_user[user_id]


async def setup(bot: Tux) -> None:
    await bot.add_cog(GifLimiter(bot))<|MERGE_RESOLUTION|>--- conflicted
+++ resolved
@@ -58,24 +58,12 @@
 
             if (
                 channel in self.channelwide_gif_limits
-<<<<<<< HEAD
-=======
-                and channel in self.recent_gifs_by_channel
->>>>>>> e2b4fc83
                 and len(self.recent_gifs_by_channel[channel]) >= self.channelwide_gif_limits[channel]
             ):
                 await self._delete_message(message, "for channel")
                 return
 
-<<<<<<< HEAD
             if channel in self.user_gif_limits and len(self.recent_gifs_by_user[user]) >= self.user_gif_limits[channel]:
-=======
-            if (
-                user in self.recent_gifs_by_user
-                and channel in self.user_gif_limits
-                and len(self.recent_gifs_by_user[user]) >= self.user_gif_limits[channel]
-            ):
->>>>>>> e2b4fc83
                 await self._delete_message(message, "for user")
                 return
 
@@ -104,28 +92,15 @@
         current_time: int = int(time())
 
         async with self.gif_lock:
-<<<<<<< HEAD
             for channel_id, timestamps in list(self.recent_gifs_by_channel.items()):
-=======
-            for channel_id, timestamps in self.recent_gifs_by_channel.items():
->>>>>>> e2b4fc83
                 self.recent_gifs_by_channel[channel_id] = [
                     t for t in timestamps if current_time - t < self.recent_gif_age
                 ]
-
-<<<<<<< HEAD
             for user_id, timestamps in list(self.recent_gifs_by_user.items()):
                 filtered_timestamps = [t for t in timestamps if current_time - t < self.recent_gif_age]
                 if filtered_timestamps:
                     self.recent_gifs_by_user[user_id] = filtered_timestamps
                 else:
-=======
-            for user_id, timestamps in self.recent_gifs_by_user.items():
-                self.recent_gifs_by_user[user_id] = [t for t in timestamps if current_time - t < self.recent_gif_age]
-
-                # Delete user key if no GIF has recently been sent by them
-                if len(self.recent_gifs_by_user[user_id]) == 0:
->>>>>>> e2b4fc83
                     del self.recent_gifs_by_user[user_id]
 
 
