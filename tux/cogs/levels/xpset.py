import discord
from discord.ext import commands

from tux.bot import Tux
from tux.database.controllers.levels import LevelsController
from tux.ui.embeds import EmbedCreator, EmbedType
from tux.utils import checks
from tux.utils.flags import generate_usage
from tux.utils.functions import valid_xplevel_input


class XPSet(commands.Cog):
    def __init__(self, bot: Tux) -> None:
        self.bot = bot
        self.levels_controller = LevelsController()
        self.xp_set.usage = generate_usage(self.xp_set)

    @commands.guild_only()
    @checks.has_pl(2)
    @commands.hybrid_command(name="xpset")
    async def xp_set(self, ctx: commands.Context[Tux], member: discord.Member, xp_amount: int) -> None:
        """
        Sets the xp of a member.

        Parameters
        ----------
        ctx : commands.Context[Tux]
            The context object for the command.

        member : discord.Member
            The member to set the XP for.
        """
        if ctx.guild is None:
            await ctx.send("This command can only be executed within a guild.")
            return

<<<<<<< HEAD
        embed_result: discord.Embed | None = valid_xplevel_input(xp_amount) or discord.Embed()
        if embed_result:
            await ctx.send(embed=embed_result)
            return

        guild_id = ctx.guild.id
        user_id = user.id
        old_level = await self.levels_controller.get_level(user_id, guild_id)
        xp = await self.levels_controller.get_xp(user_id, guild_id)
=======
        old_level = await self.levels_controller.get_level(member.id, ctx.guild.id)
        xp = await self.levels_controller.get_xp(member.id, ctx.guild.id)
>>>>>>> e8557efb

        await self.levels_controller.set_xp(member.id, ctx.guild.id, xp_amount, member, ctx.guild)

        new_level: int = await self.levels_controller.calculate_level(member.id, ctx.guild.id, member, ctx.guild)

        embed: discord.Embed = EmbedCreator.create_embed(
            embed_type=EmbedType.INFO,
            title=f"XP Set - {member}",
            description=f"{member}'s XP has been updated from **{xp}** to **{xp_amount}**\nTheir level has been updated from **{old_level}** to **{new_level}**",
            custom_color=discord.Color.blurple(),
        )

        await ctx.send(embed=embed)


async def setup(bot: Tux) -> None:
    await bot.add_cog(XPSet(bot))<|MERGE_RESOLUTION|>--- conflicted
+++ resolved
@@ -34,20 +34,13 @@
             await ctx.send("This command can only be executed within a guild.")
             return
 
-<<<<<<< HEAD
         embed_result: discord.Embed | None = valid_xplevel_input(xp_amount) or discord.Embed()
         if embed_result:
             await ctx.send(embed=embed_result)
             return
 
-        guild_id = ctx.guild.id
-        user_id = user.id
-        old_level = await self.levels_controller.get_level(user_id, guild_id)
-        xp = await self.levels_controller.get_xp(user_id, guild_id)
-=======
         old_level = await self.levels_controller.get_level(member.id, ctx.guild.id)
         xp = await self.levels_controller.get_xp(member.id, ctx.guild.id)
->>>>>>> e8557efb
 
         await self.levels_controller.set_xp(member.id, ctx.guild.id, xp_amount, member, ctx.guild)
 
