--- conflicted
+++ resolved
@@ -22,7 +22,6 @@
 from tux.database.client import db
 from tux.utils.banner import create_banner
 from tux.utils.config import Config
-from tux.utils.emoji import EmojiManager
 from tux.utils.env import is_dev_mode
 from tux.utils.sentry import start_span, start_transaction
 
@@ -55,8 +54,12 @@
     ----------
     is_shutting_down : bool
         Flag indicating if the bot is in shutdown process
+    setup_complete : bool
+        Flag indicating if initial setup is complete
     start_time : float | None
         Timestamp when the bot started, or None if not started
+    setup_task : asyncio.Task[None] | None
+        Task handling the bot setup process
     console : Console
         Rich console for formatted output
     cog_watcher : Any
@@ -74,35 +77,16 @@
 
         # Core state
         self.is_shutting_down: bool = False
+        self.setup_complete: bool = False
         self.start_time: float | None = None
-
+        self.setup_task: asyncio.Task[None] | None = None
         self.cog_watcher: Any = None
         # Store for tracking Sentry transactions by command/interaction ID
         self.active_sentry_transactions: dict[int, Any] = {}
 
-        # Managers/utilities
-        self.emoji_manager = EmojiManager(self)
-
         # Create console for rich output
         self.console = Console(stderr=True, force_terminal=True)
 
-<<<<<<< HEAD
-    # setup_hook is called by discord.py after login but before connecting to gateway
-    async def setup_hook(self) -> None:
-        """Perform async setup after login but before connecting to gateway."""
-        logger.info("Running setup_hook...")
-
-        try:
-            # Order is important: DB -> Emoji Manager -> Extensions -> Monitoring
-            await self._setup_database()
-            logger.info("Database setup complete in setup_hook.")
-
-            await self.emoji_manager.init()
-            logger.info("Emoji manager initialized in setup_hook.")
-
-            await self._load_extensions()
-            logger.info("Extensions loaded in setup_hook.")
-=======
         # Start setup as background task
         logger.debug("Creating bot setup task")
         self.setup_task = asyncio.create_task(self.setup(), name="bot_setup")
@@ -134,27 +118,16 @@
 
                 self._start_monitoring()
                 span.set_tag("setup_phase", "monitoring_started")
->>>>>>> d42904bd
-
-            self._start_monitoring()  # This starts the @tasks.loop
-            logger.info("Task monitoring started in setup_hook.")
-
-            # Do more here as needed
-
-            logger.info("Setup hook completed successfully.")
-
-<<<<<<< HEAD
+
         except Exception as e:
-            logger.critical(f"Critical error during setup_hook: {e}")
-            # Consider if bot should proceed or shutdown
-=======
+            logger.critical(f"Critical error during setup: {e}")
+
             if sentry_sdk.is_initialized():
                 sentry_sdk.set_context("setup_failure", {"error": str(e), "error_type": type(e).__name__})
                 sentry_sdk.capture_exception(e)
 
->>>>>>> d42904bd
             await self.shutdown()
-            raise  # Reraise to potentially stop the bot start process
+            raise
 
     async def _setup_database(self) -> None:
         """
@@ -233,11 +206,6 @@
             If database is not connected or not properly registered
         """
         if not db.is_connected() or not db.is_registered():
-<<<<<<< HEAD
-            raise DatabaseConnectionError(
-                DatabaseConnectionError.CONNECTION_FAILED,
-            )
-=======
             raise DatabaseConnectionError(DatabaseConnectionError.CONNECTION_FAILED)
 
     def _setup_callback(self, task: asyncio.Task[None]) -> None:
@@ -264,7 +232,6 @@
         except Exception as e:
             logger.critical(f"Setup failed: {e}")
             self.setup_complete = False
->>>>>>> d42904bd
 
             if sentry_sdk.is_initialized():
                 sentry_sdk.set_tag("bot.setup_complete", False)
@@ -328,12 +295,6 @@
         """Handle bot disconnect event."""
         logger.warning("Bot has disconnected from Discord.")
 
-<<<<<<< HEAD
-        # Start hot reloading - import at function level to avoid circular imports
-        try:
-            await self.load_extension("tux.utils.hot_reload")
-            logger.info("Hot reloading enabled")
-=======
         if sentry_sdk.is_initialized():
             with sentry_sdk.push_scope() as scope:
                 scope.set_tag("event_type", "disconnect")
@@ -341,17 +302,11 @@
                 sentry_sdk.capture_message("Bot disconnected from Discord")
 
     # Command/Interaction Transaction Tracking
->>>>>>> d42904bd
 
     def start_interaction_transaction(self, interaction_id: int, name: str) -> Any:
         """
         Start a Sentry transaction for a slash command interaction.
 
-<<<<<<< HEAD
-        # Log banner now that setup_hook is done and we're ready!
-        await self._log_startup_banner()
-
-=======
         Parameters
         ----------
         interaction_id : int
@@ -457,7 +412,6 @@
                         sentry_sdk.capture_exception(e)
                     await self.shutdown()
 
->>>>>>> d42904bd
     @tasks.loop(seconds=60)
     async def _monitor_tasks(self) -> None:
         """
@@ -544,12 +498,8 @@
             if self.setup_task and not self.setup_task.done():
                 self.setup_task.cancel()
 
-<<<<<<< HEAD
-        # This method is no longer needed as setup_task has been removed.
-=======
                 with contextlib.suppress(asyncio.CancelledError):
                     await self.setup_task
->>>>>>> d42904bd
 
     async def _cleanup_tasks(self) -> None:
         """Clean up all running tasks."""
@@ -581,15 +531,8 @@
                             value.stop()
                             logger.debug(f"Stopped task loop {cog_name}.{name}")
 
-<<<<<<< HEAD
-                    except Exception as e:
-                        logger.error(
-                            f"Error stopping task loop {cog_name}.{name}: {e}",
-                        )
-=======
                         except Exception as e:
                             logger.error(f"Error stopping task loop {cog_name}.{name}: {e}")
->>>>>>> d42904bd
 
             if hasattr(self, "_monitor_tasks") and self._monitor_tasks.is_running():
                 self._monitor_tasks.stop()
@@ -619,17 +562,9 @@
 
                 results = await asyncio.gather(*task_list, return_exceptions=True)
 
-<<<<<<< HEAD
-            for result in results:
-                if isinstance(result, Exception) and not isinstance(result, asyncio.CancelledError):
-                    logger.error(
-                        f"Exception during task cancellation for {task_type}: {result!r}",
-                    )
-=======
                 for result in results:
                     if isinstance(result, Exception) and not isinstance(result, asyncio.CancelledError):
                         logger.error(f"Exception during task cancellation for {task_type}: {result!r}")
->>>>>>> d42904bd
 
                 logger.debug(f"Cancelled {task_type}")
 
@@ -649,17 +584,6 @@
                 if sentry_sdk.is_initialized():
                     sentry_sdk.capture_exception(e)
 
-<<<<<<< HEAD
-        try:
-            logger.debug("Closing database connections.")
-            if db.is_connected():
-                await db.disconnect()
-                logger.debug("Database connections closed.")
-            else:
-                logger.warning(
-                    "Database was not connected, no disconnect needed.",
-                )
-=======
             try:
                 logger.debug("Closing database connections.")
                 if db.is_connected():
@@ -669,7 +593,6 @@
                 else:
                     logger.warning("Database was not connected, no disconnect needed.")
                     span.set_tag("db_connected", False)
->>>>>>> d42904bd
 
             except Exception as e:
                 logger.critical(f"Error during database disconnection: {e}")
@@ -717,21 +640,6 @@
         - Prefix configuration
         - Development mode status
         """
-<<<<<<< HEAD
-
-        # Create and display banner
-        banner = create_banner(
-            bot_name=str(self.user) if self.user else Config.BOT_NAME,
-            version=Config.BOT_VERSION,
-            bot_id=str(self.user.id) if self.user else None,
-            guild_count=len(self.guilds),
-            user_count=len(self.users),
-            prefix=Config.DEFAULT_PREFIX,
-            dev_mode=is_dev_mode(),
-        )
-
-        console.print(banner)
-=======
         with start_span("bot.log_banner", "Displaying startup banner"):
             # Create and display banner
             banner = create_banner(
@@ -744,5 +652,4 @@
                 dev_mode=is_dev_mode(),
             )
 
-            console.print(banner)
->>>>>>> d42904bd
+            console.print(banner)